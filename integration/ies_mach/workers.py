--- conflicted
+++ resolved
@@ -1,146 +1,39 @@
-""" Ies Mach Workers module"""
-
-import time
-import uuid
+""" Facit integration module"""
 from abc import abstractmethod
 from collections import Counter
-from http import HTTPStatus
-from json import JSONDecodeError, dumps, loads
+from pathlib import Path
 from queue import Queue
-from typing import Any, Dict, List, Optional
-
-import requests
+from typing import Any, List
+
 from dataclass_factory import Factory, Schema
 from expiringdict import ExpiringDict
 from google.cloud.storage import Client
-<<<<<<< HEAD
-from pandas import DataFrame, Series, concat
-=======
-from pandas import DataFrame, concat
->>>>>>> a3c64596
 from pendulum import DateTime
 
-import common.settings as CFG
-from common.bucket_helpers import get_missed_standardized_files, require_client
-from common.data_representation.standardized.meter import Meter
-from common.date_utils import format_date, parse, truncate
-from common.logging import Logger, ThreadPoolExecutorLogger
+from common.bucket_helpers import list_blobs_with_prefix, move_blob, require_client
+from common.data_representation.config.participant import (
+    ConfigException,
+    XmlTypeException,
+)
+from common.data_representation.standardized.meter import Meter as MeterValue
+from common.data_representation.standardized.meter import StandardizedMeterException
 from integration.base_integration import BaseFetchWorker, BaseStandardizeWorker
-from integration.irisys.data_structures import DataFile, StandardizedFile
-from integration.irisys.exceptions import (
-    EmptyDataInterruption,
-    EmptyResponse,
-    LoadFromConnectorAPI,
-)
-
-RUN_GAPS_PARALLEL = True
+from integration.facit.data_structures import DataFile, MoveFile, StandardizedFile
+
 RUN_FETCH_PARALLEL = True
 RUN_STANDARDIZE_PARALLEL = True
 
 
-# TODO: @todo Must be moved to a base class
-class GapsDetectionWorker(BaseFetchWorker):
-    """IES Mach get missed hours worker functionality"""
-
-    __created_by__ = "IES Mach Missed Hours Worker"
-    __description__ = "IES Mach Integration"
-    __name__ = "IES Mach Missed Hours Worker"
-    __max_idle_run_count__ = 5
-
-    def __init__(  # pylint:disable=super-init-not-called
-        self,
-        missed_hours_cache: ExpiringDict,
-        config: Any,
-    ) -> None:
-        self._missed_hours_cache = missed_hours_cache
-        self._config = config
-        self._meters_queue = Queue()
-        self._trace_id: str = uuid.uuid4()
-        self._logger = Logger(description=self.__description__, trace_id=self._trace_id)
-        self._logger = Logger(description=self.__description__, trace_id=self._trace_id)
-        self._th_logger = ThreadPoolExecutorLogger(
-            description=self.__description__, trace_id=self._trace_id
-        )
-
-    def configure(self, run_time: DateTime) -> None:
-        self._run_time = run_time
-        self._clear_queue(self._meters_queue)
-        self._missed_hours_cache.clear()
-        for mtr_cfg in self._config.meters:
-            self._meters_queue.put(mtr_cfg)
-
-    def missed_hours_consumer(
-        self,
-        storage_client: Client,
-        logs: Queue,  # pylint:disable=unused-argument
-        worker_idx: str,  # pylint:disable=unused-argument
-    ) -> None:
-        """Retrieving missed data points."""
-        if self._meters_queue.empty():
-            self._th_logger.warning("Meters queue is empty.")
-            return None
-        empty_run_count = 0
-        while True:
-            if self._meters_queue.empty():
-                if empty_run_count == self.__max_idle_run_count__:
-                    break
-                empty_run_count += 1
-                continue
-
-            mtr_cfg = self._meters_queue.get()
-            mtr_msd_poll_hrs = get_missed_standardized_files(
-                bucket_name=mtr_cfg.standardized.bucket,
-                bucket_path=mtr_cfg.standardized.path,
-                range_hours=self._config.gap_regeneration_window,
-                client=storage_client,
-            )
-            if mtr_msd_poll_hrs:
-                for mt_hr in mtr_msd_poll_hrs:
-                    try:
-                        self._missed_hours_cache[mt_hr].put(mtr_cfg)
-                    except KeyError:
-                        self._missed_hours_cache[mt_hr] = Queue()
-                        self._missed_hours_cache[mt_hr].put(mtr_cfg)
-
-                self._th_logger.info(
-                    f"Found {len(mtr_msd_poll_hrs)} in '{mtr_cfg.meter_name}' "
-                    "meter.",
-                )
-            else:
-                self._th_logger.info(
-                    f"Meter {mtr_cfg.meter_name} is up to date.",
-                )
-            self._meters_queue.task_done()
-
-    def run(self, run_time: DateTime) -> None:
-        """Run loop Entrypoint"""
-        self.configure(run_time)
-        self._run_consumers(
-            (self.missed_hours_consumer, [require_client()]),
-            run_parallel=RUN_GAPS_PARALLEL,
-        )
-
-    # TODO: should be removed
-    @abstractmethod
-    def run_fetch_worker(self, logs: Queue, worker_idx: int) -> None:
-        """Run fetch worker"""
-
-
 class FetchWorker(BaseFetchWorker):
-    """Irisys fetch worker functionality"""
-
-    __created_by__ = "Irisys Fetch Connector"
-    __description__ = "Irisys Integration"
-    __name__ = "Irisys Fetch Worker"
-
-    __fetch_url__ = "https://api.iesmach.com/v1/intervals/query.json"
-    __time_zone__ = "BuildingLocal"
-    __api_date_format__ = "YYYY-MM-DDTHH:mm"
-
-    __max_retry_count__ = 3
-    __retry_delay__ = 0.5
-    __max_idle_run_count__ = 5
-    __request_timeout__ = 60
+    """Facit fetch worker functionality"""
+
+    __created_by__ = "Facit Fetch Connector"
+    __description__ = "Facit Integration"
+    __name__ = "Facit Fetch Worker"
+    __ocpy_fl_name_pref__ = "occupancy_"
+
+    __junk_folder__ = "junk"
+    __failed_folder__ = "failed"
 
     def __init__(
         self,
@@ -160,177 +53,126 @@
 
         self._raw_fetch_queue = Queue()
         self._fetch_counter = Counter()
-        self._auth_token: Optional[str] = ""
+        self._fetch_processed_q = Queue()
 
         self._factory = Factory(
             default_schema=Schema(trim_trailing_underscore=False, skip_internal=False)
         )
 
-    # TODO: @todo MUt be moved in base class/ The same code ia in Willow
-    def _load_from_file(
-        self, filename: str, storage_client: Client, logs: Queue
-    ) -> Optional[Dict]:
-        fl_exists = self._is_file_exists(
+    def configure(self, run_time: DateTime) -> None:
+        super().configure(run_time)
+        self._clear_queue(self._fetch_processed_q)
+
+    def get_new_files(self, storage_client: Client) -> None:
+        """Get list of new uploaded files"""
+        blobs = list_blobs_with_prefix(
             client=storage_client,
-            bucket=self._config.extra.raw.bucket,
-            path=self._config.extra.raw.path,
-            file_name=filename,
-        )
-        if not fl_exists:
-            raise LoadFromConnectorAPI(
-                f"The local file 'gs://{self._config.extra.raw.bucket}/"
-                f"{self._config.extra.raw.path}/{filename}'"
-                "is absent"
+            delimiter="/",
+            bucket_name=self._config.extra.raw.bucket,
+            prefix=self._config.extra.raw.path,
+        )
+
+        for blob in blobs:
+            fl_path = Path(blob.name)
+            fl_name = fl_path.name
+            fl_path = str(fl_path.parent)
+            fl_name_check = fl_name.startswith(self.__ocpy_fl_name_pref__)
+            fl_path_check = fl_path != self._config.extra.raw.path
+
+            if not fl_name_check or fl_path_check:
+                self._th_logger.warning(
+                    f"Found junk file 'gs://{self._config.extra.raw.bucket}/"
+                    f"{fl_path}/{fl_name}' that does not match with the"
+                    " expected occupancy pattern. Moving to junk."
+                )
+                self._fetch_processed_q.put(
+                    MoveFile(
+                        filename=fl_name,
+                        bucket=self._config.extra.raw.bucket,
+                        path=fl_path,
+                        destination_filename=fl_name,
+                        destination_bucket=self._config.extra.raw.bucket,
+                        destination_path=str(
+                            Path(self._config.extra.raw.path).joinpath(
+                                self.__failed_folder__
+                            )
+                        ),
+                    )
+                )
+                continue
+
+            file_info = DataFile(
+                file_name=fl_name,
+                bucket=blob.bucket.name,
+                path=fl_path,
+                body="",
             )
-        self._th_logger.warning(
-            f"File 'gs://{self._config.extra.raw.bucket}/"
-            f"{self._config.extra.raw.path}/{filename} already exists. "
-            "Loading from the bucket."
-        )
-        data = self._retry_load_json_data(
-            bucket=self._config.extra.raw.bucket,
-            path=self._config.extra.raw.path,
-            filename=filename,
-            logs=logs,
-            client=storage_client,
-        )
-
-        if not data or not data[0].get("intervals", []):
-            raise LoadFromConnectorAPI(
-                f"The raw file 'gs://{self._config.extra.raw.bucket}/"
-                f"{self._config.extra.raw.path}/{filename}'"
-                "is empty. Skipping"
-            )
-        return data
-
-    # TODO: @todo Potential candidate to be in the base class
-    # The similar code used in Openweather and Willow api
-    def _request_data(
-        self, url: str, json_params: dict, headers: str
-    ) -> Optional[Dict]:
-        result, retry_count, delay = None, 0, 0.5
-        data = None
-        while retry_count < self.__max_retry_count__:
-            try:
-                result = requests.post(
-                    url,
-                    json=json_params,
-                    headers=headers,
-                    timeout=self.__request_timeout__,
-                )
-                if result.status_code == HTTPStatus.OK.value:
-                    data = result.json()
-                    break
-                retry_count += 1
-                delay *= retry_count
-                time.sleep(delay)
-            except (requests.ConnectionError, requests.ConnectTimeout):
-                retry_count += 1
-                delay *= retry_count
-                time.sleep(delay)
-            except JSONDecodeError as err:
-                self._th_logger.error(
-                    f"Response does not contain json data due to the reason '{err}'"
-                )
-        check = not result or not data or not data[0].get("intervals", [])
-        if check or result.status_code != HTTPStatus.OK.value:
-            raise EmptyResponse(
-                "Cannot run request corectly. "
-                f"Response status code is {result.status_code}. "
-                f"Response message is '{result.text}'. Response parameters: - "
-                f"{json_params}; "
-            )
-        return data
-
-    def fetch_consumer(
+
+            for mtr in self._config.meters:
+                file_info.meters.put(mtr)
+
+            self._fetched_files_queue.put(file_info)
+            self._shadow_fetched_files_queue.put(file_info)
+            self._add_to_update(file_info, self._fetch_update_file_buffer)
+
+    # TODO @todo Should be refactored. The similar code is in Facit
+    def _move_processed_files_consumer(
         self,
         storage_client: Client,
-        logs: Queue,
-        worker_idx: str,  # pylint:disable=unused-argument
+        logs: Queue,        # pylint:disable=unused-argument
+        worker_idx: str,    # pylint:disable=unused-argument
     ) -> None:
-        """Fetch data worker"""
-        if not bool(len(self._missed_hours_queue)):
+        if self._fetch_processed_q.empty():
             self._th_logger.warning(
-                "Missed hours queue is empty. Maybe data up to date.",
+                "The files queue is empty. Shutdown worker.",
             )
             return None
-
         empty_run_count = 0
-        possible_errors = (EmptyResponse, requests.exceptions.JSONDecodeError)
-
         while True:
-            if not bool(len(self._missed_hours_queue)):
-                if empty_run_count == self.__max_idle_run_count__:
+            if self._fetch_processed_q.empty():
+                if empty_run_count == 3:
                     break
                 empty_run_count += 1
             else:
-                mtr_hr, mtr_cfgs = self._missed_hours_queue.popitem()
-                filename = format_date(mtr_hr, CFG.PROCESSING_DATE_FORMAT)
-                try:
-                    try:
-                        data = self._load_from_file(
-                            filename=filename, storage_client=storage_client, logs=logs
+                file_info = self._fetch_processed_q.get()
+                self._th_logger.debug(
+                    f"Moving file gs://{file_info.bucket}/{file_info.path}/"
+                    f"{file_info.filename}"
+                    f" to gs://{file_info.destination_bucket}/"
+                    f"/{file_info.destination_path}"
+                    f"{file_info.destination_filename}"
+                )
+
+                move_blob(
+                    client=storage_client,
+                    bucket_name=file_info.bucket,
+                    blob_name=str(Path(file_info.path).joinpath(file_info.filename)),
+                    destination_bucket=file_info.destination_bucket,
+                    new_blob_name=str(
+                        Path(file_info.destination_path).joinpath(
+                            file_info.destination_filename
                         )
-                        add_to_update = False
-                    except LoadFromConnectorAPI as err:
-                        self._th_logger.info(
-                            f"Canot load the local file due to the reason '{err}'"
-                            " Loading from the IES Mach API"
-                        )
-                        start_date = truncate(parse(mtr_hr), level="hour")
-                        end_date = start_date.add(minutes=59, seconds=59)
-
-                        data = self._request_data(
-                            url=self.__fetch_url__,
-                            json_params={
-                                "start": format_date(
-                                    start_date, self.__api_date_format__
-                                ),
-                                "end": format_date(end_date, self.__api_date_format__),
-                                "responseTimeZone": self.__time_zone__,
-                                "datapoints": int(self._config.datapoint_id),
-                            },
-                            headers={
-                                "Content-Type": "application/json",
-                                "Authorization": f"Basic {self._config.auth_token}",
-                            },
-                        )
-                        add_to_update = True
-                except possible_errors as err:
-                    self._th_logger.error(
-                        f"Cannot fetch data for '{mtr_hr}' due to the error '{err}'."
-                        " Skipping."
-                    )
-                    continue
-
-                file_info = DataFile(
-                    file_name=filename,
-                    bucket=self._config.extra.raw.bucket,
-                    path=self._config.extra.raw.path,
-                    body=dumps(data, indent=4, sort_keys=True),
-                    meters=mtr_cfgs,
-                )
-                file_info.timestamps.put(mtr_hr)
-
-                self._fetched_files_queue.put(file_info)
-                self._shadow_fetched_files_queue.put(file_info)
-                if add_to_update:
-                    self._add_to_update(file_info, self._fetch_update_file_buffer)
+                    ),
+                    quiet=True,
+                )
+                self._th_logger.debug(
+                    f"Moved file 'gs://{file_info.bucket}/{file_info.path}"
+                    f"{file_info.filename}' to the "
+                    f"'gs://{file_info.destination_bucket}/"
+                    f"{file_info.destination_path}/{file_info.destination_filename}'.",
+                )
+                self._fetch_processed_q.task_done()
 
     def run(self, run_time: DateTime) -> None:
         """Run loop entry point"""
         self.configure(run_time)
-        self._run_consumers(
-            [
-                (self.fetch_consumer, [require_client()]),
-                (self.save_fetched_files_worker, []),
-            ],
-            run_parallel=RUN_FETCH_PARALLEL,
-        )
+        self.get_new_files(require_client())
+
         self.finalize_fetch_update_status()
         self._run_consumers(
             [
                 (self.save_fetch_status_worker, []),
+                (self._move_processed_files_consumer, [require_client()]),
             ],
             run_parallel=RUN_FETCH_PARALLEL,
         )
@@ -343,147 +185,83 @@
 
 
 class StandrdizeWorker(BaseStandardizeWorker):
-    """IES Mach Standardization Worker."""
-
-    __created_by__ = "IES Mach Connector"
-    __description__ = "IES Mach Integration"
-    __name__ = "IES Mach Standardize Worker"
-
-    def date_repr(self, row):
-        """Get date string reprezentation and timestamp"""
-        data = parse(row.datetime, tz_info="UTC")
-        meter_data = self._adjust_meter_date(data)
-
-<<<<<<< HEAD
-        timestamp = int(meter_data.timestamp())
-        hour = format_date(truncate(data, level="hour"), CFG.PROCESSING_DATE_FORMAT)
-        meter_hour = format_date(
-            truncate(meter_data, level="hour"), CFG.PROCESSING_DATE_FORMAT
-        )
-        return Series([timestamp, hour, meter_hour], ["timestamp", "hour", "MeterHour"])
-=======
-        data_hr = truncate(data, level="hour")
-        meter_data_hr = truncate(meter_data, level="hour")
-        row["timestamp"] = int(meter_data.timestamp())
-        row["hour"] = format_date(data_hr, CFG.PROCESSING_DATE_FORMAT)
-        row["MeterHour"] = format_date(meter_data_hr, CFG.PROCESSING_DATE_FORMAT)
-        return row
->>>>>>> a3c64596
-
-    def _get_data_df(self, data: List) -> DataFrame:
-        if not data or not data[0].get("intervals", {}):
-            raise EmptyDataInterruption("Recieved Empty Data")
-
-        dt_fs = list(map(lambda x: DataFrame.from_dict(x.get("intervals", {})), data))
-
-<<<<<<< HEAD
-        raw_df = dt_fs[0] if bool(len(dt_fs)) else concat(dt_fs)
-
-=======
-        if len(dt_fs) == 1:
-            raw_df = dt_fs[0]
-        else:
-            raw_df = concat(
-                map(lambda x: DataFrame.from_dict(x.get("intervals", {})), data)
-            )
->>>>>>> a3c64596
-        if not bool(len(raw_df)):
-            raise EmptyDataInterruption(
-                f"Can not load the data '{data}' in a Dataframe"
-            )
-<<<<<<< HEAD
-        raw_df.loc[:, ["timestamp", "hour", "MeterHour"]] = raw_df.apply(
-            self.date_repr, axis=1, result_type="expand"
-        )
-        raw_df.sort_values(by=["timestamp"], inplace=True, ascending=False)
-=======
-        raw_df = raw_df.apply(self.date_repr, axis=1)
-        raw_df.sort_values(by=["timestamp"], inplace=True, ascending=False)
-
->>>>>>> a3c64596
-        return raw_df
-
-    def _standardize_occupancy(
-        self, data_df: DataFrame, mtr_date: DateTime, mtr_cfg: Dict
-    ) -> Meter:
-        """Standardize electric value"""
-        if not bool(len(data_df)):
-            raise EmptyDataInterruption(
-                f"Recieved Empty Data for the meter point {mtr_date}"
-            )
-
-        start_date = truncate(mtr_date, level="hour")
-        end_date = start_date.add(minutes=59, seconds=59)
-
-        mtr_hr = format_date(start_date, CFG.PROCESSING_DATE_FORMAT)
-
-        # fiter dataframe to operate only with relatad data
-<<<<<<< HEAD
-        mtr_df = data_df.loc[data_df.MeterHour == mtr_hr]
-=======
-        mtr_df = data_df[data_df.MeterHour == mtr_hr]
->>>>>>> a3c64596
-
-        max_timestamp = mtr_df.timestamp.max()
-
-        data_row = mtr_df.loc[mtr_df.timestamp == max_timestamp].to_dict("records")
-
-        if not bool(len(data_row)):
-            raise EmptyDataInterruption(
-                f"Recieved Empty Data for the meter point {mtr_date}"
-            )
-
-        def _getter(xdata: List[Dict[str, Any]]) -> Optional[str]:
-            return xdata[0]["value"], start_date, end_date
-
-        return self._standardize_generic(data_row, mtr_cfg, _getter)
+    """Facit Standardization Worker."""
+
+    __created_by__ = "Facit Connector"
+    __description__ = "Facit Integration"
+    __name__ = "Facit Standardize Worker"
+
+    __junk_folder__ = "junk"
+    __failed_folder__ = "failed"
+    __processed_folder__ = "processed"
+
+    def __init__(
+        self,
+        raw_files: Queue,
+        standardized_files: Queue,
+        standardize_update: Queue,
+        config: Any,
+    ) -> None:
+        super().__init__(
+            raw_files=raw_files,
+            standardized_files=standardized_files,
+            standardize_update=standardize_update,
+            config=config,
+        )
+
+        self._st_processed_q = Queue()
+
+    def configure(self, run_time: DateTime) -> None:
+        """Configurator"""
+        super().configure(run_time=run_time)
+        self._clear_queue(self._st_processed_q)
 
     def _standardize(self, raw_file_obj: DataFile) -> List[DataFile]:
         """Standardize the given raw file"""
-
-        if not raw_file_obj.body:
-            self._th_logger.error("Recived empty standardize data. Skipping")
-            return []
-
-        json_data = loads(raw_file_obj.body)
-
         # TODO: Redesign worker to process all meter points in parallel
         standardized_files = []
-        try:
-            raw_data = self._get_data_df(json_data)
-        except EmptyDataInterruption as err:
-            self._th_logger.error(
-                f"Can not load meter data to a Dataframe due to the err '{err}'"
-            )
-            return []
-
-        while not raw_file_obj.timestamps.empty():
-            mtr_hr = raw_file_obj.timestamps.get()
-            while not raw_file_obj.meters.empty():
-                mtr_cfg = raw_file_obj.meters.get()
-                meter_type = mtr_cfg.type.strip().lower().replace(" ", "_")
-                stndrdz_mthd_nm = f"_standardize_{meter_type}"
-                stndrdz_func = getattr(self, stndrdz_mthd_nm, "")
-                if not callable(stndrdz_func):
-                    #  TODO: Add loging here
-                    continue
-
-                try:
-                    meter = stndrdz_func(
-                        data_df=raw_data,
-                        mtr_date=mtr_hr,
-                        mtr_cfg=mtr_cfg,
+        expected_exceptions = (
+            StandardizedMeterException,
+            XmlTypeException,
+            ConfigException,
+        )
+        while not raw_file_obj.meters.empty():
+            mtr_cfg = raw_file_obj.meters.get()
+
+            self._th_logger.info("sdfg")
+            meter = MeterValue()
+            try:
+                meter.read_from_bucket(
+                    bucket=raw_file_obj.bucket,
+                    subdirectory=raw_file_obj.path,
+                    filename=raw_file_obj.file_name,
+                    binary_mode=False,
+                )
+                meter.meter_uri = mtr_cfg.meter_uri
+                self._th_logger.info("sdfg")
+            except expected_exceptions as err:
+                self._th_logger.error(
+                    f"Cannot standardize file 'gs://{raw_file_obj.bucket}/"
+                    f"{raw_file_obj.path}/{raw_file_obj.file_name}' due to "
+                    f"erro {err}"
+                )
+                self._st_processed_q.put(
+                    MoveFile(
+                        filename=raw_file_obj.file_name,
+                        bucket=raw_file_obj.bucket,
+                        path=raw_file_obj.path,
+                        destination_filename=raw_file_obj.file_name,
+                        destination_bucket=raw_file_obj.bucket,
+                        destination_path=str(
+                            Path(raw_file_obj.path).joinpath(self.__failed_folder__)
+                        ),
                     )
-                except EmptyDataInterruption as err:
-                    self._th_logger.error(
-                        f"Cannot standardize meter {mtr_cfg.meter_name}"
-                        f" point '{mtr_hr}' due to the error '{err}'"
-                    )
-                    continue
-
+                )
+
+            else:
                 standardized_files.append(
                     StandardizedFile(
-                        file_name=format_date(mtr_hr, CFG.PROCESSING_DATE_FORMAT),
+                        file_name=raw_file_obj.file_name,
                         bucket=mtr_cfg.standardized.bucket,
                         path=mtr_cfg.standardized.path,
                         meter=meter,
@@ -491,13 +269,74 @@
                         cfg=mtr_cfg,
                     )
                 )
-                raw_file_obj.meters.task_done()
-            raw_file_obj.timestamps.task_done()
+
+                self._st_processed_q.put(
+                    MoveFile(
+                        filename=raw_file_obj.file_name,
+                        bucket=raw_file_obj.bucket,
+                        path=raw_file_obj.path,
+                        destination_filename=raw_file_obj.file_name,
+                        destination_bucket=raw_file_obj.bucket,
+                        destination_path=str(
+                            Path(raw_file_obj.path).joinpath(self.__processed_folder__)
+                        ),
+                    )
+                )
+
+            raw_file_obj.meters.task_done()
+
         return standardized_files
+
+    def _move_processed_files_consumer(
+        self,
+        storage_client: Client,
+        logs: Queue,        # pylint:disable=unused-argument
+        worker_idx: str,    # pylint:disable=unused-argument
+    ) -> None:
+        if self._st_processed_q.empty():
+            self._th_logger.warning(
+                "The files queue is empty. Shutdown worker.",
+            )
+            return None
+        empty_run_count = 0
+        while True:
+            if self._st_processed_q.empty():
+                if empty_run_count == 3:
+                    break
+                empty_run_count += 1
+            else:
+                file_info = self._st_processed_q.get()
+                self._th_logger.debug(
+                    f"Moving file gs://{file_info.bucket}/{file_info.path}/"
+                    f"{file_info.filename}"
+                    f" to gs://{file_info.destination_bucket}/"
+                    f"/{file_info.destination_path}"
+                    f"{file_info.destination_filename}"
+                )
+
+                move_blob(
+                    client=storage_client,
+                    bucket_name=file_info.bucket,
+                    blob_name=str(Path(file_info.path).joinpath(file_info.filename)),
+                    destination_bucket=file_info.destination_bucket,
+                    new_blob_name=str(
+                        Path(file_info.destination_path).joinpath(
+                            file_info.destination_filename
+                        )
+                    ),
+                    quiet=True,
+                )
+                self._th_logger.debug(
+                    f"Moved file 'gs://{file_info.bucket}/{file_info.path}"
+                    f"{file_info.filename}' to the "
+                    f"'gs://{file_info.destination_bucket}/"
+                    f"{file_info.destination_path}/{file_info.destination_filename}'.",
+                )
+                self._st_processed_q.task_done()
 
     # TODO: @todo Possible candite to be in base class. Or boiler plate code
     def run(self, run_time: DateTime) -> None:
-        """Run loop entrypoint"""
+        """Run loop entry point"""
         self.configure(run_time)
 
         self._run_consumers(
@@ -507,8 +346,12 @@
             ],
             run_parallel=RUN_STANDARDIZE_PARALLEL,
         )
+
         self.finalize_standardize_update_status()
         self._run_consumers(
-            [(self.save_standardize_status_worker, [])],
+            [
+                (self.save_standardize_status_worker, []),
+                (self._move_processed_files_consumer, [require_client()]),
+            ],
             run_parallel=RUN_STANDARDIZE_PARALLEL,
         )